# GenomicBreedingDB

[![Stable](https://img.shields.io/badge/docs-stable-blue.svg)](https://GenomicBreeding.github.io/GenomicBreedingDB.jl/stable/)
[![Dev](https://img.shields.io/badge/docs-dev-blue.svg)](https://GenomicBreeding.github.io/GenomicBreedingDB.jl/dev/)
[![Build Status](https://github.com/GenomicBreeding/GenomicBreedingDB.jl/actions/workflows/CI.yml/badge.svg?branch=main)](https://github.com/GenomicBreeding/GenomicBreedingDB.jl/actions/workflows/CI.yml?query=branch%3Amain)


## Example PostgreSQL setup

### 1. Install PostgreSQL within a conda environment and start the server

```shell
# conda install anaconda::postgresql
# pg_ctl -D $CONDA_PREFIX/pgsql_data start
# psql postgres
wget https://ftp.postgresql.org/pub/source/v17.4/postgresql-17.4.tar.gz
wget https://ftp.postgresql.org/pub/source/v17.4/postgresql-17.4.tar.gz.sha256
x=$(cat postgresql-17.4.tar.gz.sha256 | cut -f1 -d' ')
y=$(sha256sum postgresql-17.4.tar.gz | cut -f1 -d' ')
if [ $x = $y ]
then
    echo "OK"
fi
tar -xzvf postgresql-17.4.tar.gz
rm postgresql-17.4.tar.gz
cd postgresql-17.4/
# Create a new conda environment, install dependencies and build PostgreSQL from source
# conda create -n postgresql
# conda activate postgresql
# Or install directly into GenomicBreeding conda environment
conda install -c conda-forge make icu bison flex openssl perl-lib
./configure --without-icu --with-openssl --prefix=$CONDA_PREFIX # OpenSSL is required by pgcrypto
make world-bin
make install-world-bin
# Initialise the database cluster
initdb -D $CONDA_PREFIX/pgsql_data
# Start the server
touch $CONDA_PREFIX/pgsql_data/logfile.txt
pg_ctl -D $CONDA_PREFIX/pgsql_data -l $CONDA_PREFIX/pgsql_data/logfile.txt start
# bat $CONDA_PREFIX/pgsql_data/logfile.txt --wrap never
# pg_ctl -D $CONDA_PREFIX/pgsql_data stop
# rm $CONDA_PREFIX/pgsql_data/logfile.txt
psql postgres
# Clean-up
cd ..
rm -R postgresql-17.4*
# # On Debian-based systems
# sudo apt install postgresql postgresql-common postgresql-contrib
# sudo systemctl start postgresql.service
# # sudo nano /etc/postgresql/*/main/postgresql.conf # --> set: `listen_addresses = '*'` and `port = 5432`
# sudo systemctl restart postgresql.service
# sudo -u postgres psql
# # MISC
# # sudo systemctl start postgresql
# # sudo systemctl enable postgresql
# # sudo ufw allow 5432/tcp
# # sudo -u postgres psql
# # sudo systemctl start postgresql.service
# # sudo systemctl restart postgresql.service
# # sudo -i -u postgres
# # initdb -D ${HOME}/db
# # pg_ctl -D ${HOME}/db -l logfile start &
# # pg_ctl -D ${HOME}/db status
```

### 2. Instantiate the database

Open the PostgreSQL shell:

```shell
psql postgres
```

Create a new database:

```sql
CREATE DATABASE gbdb;
\l
\c gbdb
\dt
CREATE USER himynamejeff WITH PASSWORD 'qwerty12345';
GRANT ALL PRIVILEGES ON SCHEMA public TO himynamejeff;
GRANT ALL PRIVILEGES ON DATABASE gbdb TO himynamejeff;
-- GRANT SELECT ON ALL TABLES IN SCHEMA public TO other_user;
\q
```

### 3. Define the login credentials

```shell
# Save as ~/.env
DB_USER="himynamejeff"
DB_PASSWORD="qwerty12345"
DB_NAME="gbdb"
DB_HOST="localhost"
# ls -lhtr $CONDA_PREFIX/pgsql_data/
# cat $CONDA_PREFIX/pgsql_data/pg_hba.conf
```

### 4. Initiliase the tables

#### Start the database

```shell
conda activate GenomicBreeding
# conda env export > GenomicBreeding_conda.yaml
# pg_ctl stop
pg_ctl -D $CONDA_PREFIX/pgsql_data -l $CONDA_PREFIX/pgsql_data/logfile.txt start
```

#### Initialise the tables

```julia
using GenomicBreedingDB
using DotEnv
# Load your database user credentials
DotEnv.load!(joinpath(homedir(), ".env"))
<<<<<<< HEAD
dbinit()
# Test
=======
# Test the connection
>>>>>>> 7b1347de
conn = dbconnect()
close(conn)
# Initialise the database
dbinit()
# Test query
querytable("entries")
```<|MERGE_RESOLUTION|>--- conflicted
+++ resolved
@@ -115,12 +115,8 @@
 using DotEnv
 # Load your database user credentials
 DotEnv.load!(joinpath(homedir(), ".env"))
-<<<<<<< HEAD
 dbinit()
 # Test
-=======
-# Test the connection
->>>>>>> 7b1347de
 conn = dbconnect()
 close(conn)
 # Initialise the database
